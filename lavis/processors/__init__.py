--- conflicted
+++ resolved
@@ -9,20 +9,11 @@
     BlipImageEvalProcessor,
     BlipCaptionProcessor,
 )
-<<<<<<< HEAD
-=======
-from lavis.processors.blipv2_processors import (
-    BlipV2ImageBaseProcessor,
-    BlipV2ImageTrainProcessor,
-    BlipV2ImageEvalProcessor,
-    BlipV2QuestionProcessor,
-)
 from lavis.processors.gpt_processors import (
     GPTVideoFeatureProcessor,
     GPTDialogueProcessor,
 )
 from lavis.processors.clip_processors import ClipImageTrainProcessor
->>>>>>> 4298a4f1
 
 from lavis.common.registry import registry
 
@@ -35,18 +26,10 @@
     "BlipImageTrainProcessor",
     "BlipImageEvalProcessor",
     "BlipCaptionProcessor",
-<<<<<<< HEAD
-=======
-    # BLIP_V2
-    "BlipV2ImageBaseProcessor",
-    "BlipV2ImageTrainProcessor",
-    "BlipV2ImageEvalProcessor",
-    "BlipV2QuestionProcessor",
     "ClipImageTrainProcessor",
     # GPT
     "GPTVideoFeatureProcessor",
-    "GPTDialogueProcessor"
->>>>>>> 4298a4f1
+    "GPTDialogueProcessor",
 ]
 
 
